package org.jetbrains.exposed.spring

import org.jetbrains.exposed.sql.Database
import org.jetbrains.exposed.sql.Transaction
import org.jetbrains.exposed.sql.transactions.DEFAULT_ISOLATION_LEVEL
import org.jetbrains.exposed.sql.transactions.DEFAULT_REPETITION_ATTEMPTS
import org.jetbrains.exposed.sql.transactions.TransactionInterface
import org.jetbrains.exposed.sql.transactions.TransactionManager
import org.springframework.jdbc.datasource.ConnectionHolder
import org.springframework.jdbc.datasource.DataSourceTransactionManager
import org.springframework.transaction.TransactionDefinition
import org.springframework.transaction.support.DefaultTransactionDefinition
import org.springframework.transaction.support.DefaultTransactionStatus
import org.springframework.transaction.support.TransactionSynchronizationManager
import java.sql.Connection
import javax.sql.DataSource


class SpringTransactionManager(private val _dataSource: DataSource,
                               @Volatile override var defaultIsolationLevel: Int = DEFAULT_ISOLATION_LEVEL,
                               @Volatile override var defaultRepetitionAttempts: Int = DEFAULT_REPETITION_ATTEMPTS
) : DataSourceTransactionManager(_dataSource), TransactionManager {

    private val db = Database.connect(_dataSource) { this }

    override fun doBegin(transaction: Any, definition: TransactionDefinition) {
        super.doBegin(transaction, definition)

        if (TransactionSynchronizationManager.hasResource(_dataSource)) {
            currentOrNull() ?: initTransaction()
        }
    }

    override fun doCleanupAfterCompletion(transaction: Any) {
        super.doCleanupAfterCompletion(transaction)
        if (!TransactionSynchronizationManager.hasResource(_dataSource)) {
            TransactionSynchronizationManager.unbindResourceIfPossible(this)
        }
        TransactionManager.resetCurrent(null)
    }

    override fun doSuspend(transaction: Any): Any {
        TransactionSynchronizationManager.unbindResourceIfPossible(this)
        return super.doSuspend(transaction)
    }

    override fun doCommit(status: DefaultTransactionStatus) {
        currentOrNull()?.commit()
    }

<<<<<<< HEAD
    override fun newTransaction(isolation: Int): Transaction {
        val tDefinition = _dataSource.connection?.transactionIsolation?.takeIf { it != isolation }?.let {
=======
    override fun newTransaction(isolation: Int, outerTransaction: Transaction?): Transaction {
        val tDefinition = dataSource?.connection?.transactionIsolation?.takeIf { it != isolation }?.let {
>>>>>>> 64db145d
                DefaultTransactionDefinition().apply { isolationLevel = isolation }
        }

        getTransaction(tDefinition)

        return currentOrNull() ?: initTransaction()
    }

    private fun initTransaction(): Transaction {
<<<<<<< HEAD
        val connection = (TransactionSynchronizationManager.getResource(_dataSource) as ConnectionHolder).connection
        val transactionImpl = SpringTransaction(connection, db, currentOrNull())
=======
        val connection = (TransactionSynchronizationManager.getResource(dataSource) as ConnectionHolder).connection
        val transactionImpl = SpringTransaction(connection, db, defaultIsolationLevel, currentOrNull())
>>>>>>> 64db145d
        TransactionManager.resetCurrent(this)
        return Transaction(transactionImpl).apply {
            TransactionSynchronizationManager.bindResource(this@SpringTransactionManager, this)
        }
    }

    override fun currentOrNull(): Transaction? = TransactionSynchronizationManager.getResource(this) as Transaction?

    private class SpringTransaction(override val connection: Connection, override val db: Database, override val transactionIsolation: Int, override val outerTransaction: Transaction?) : TransactionInterface {

        override fun commit() {
            connection.run {
                if (!autoCommit) {
                    commit()
                }
            }
        }

        override fun rollback() {
            connection.rollback()
        }

        override fun close() { }

    }

}<|MERGE_RESOLUTION|>--- conflicted
+++ resolved
@@ -48,13 +48,8 @@
         currentOrNull()?.commit()
     }
 
-<<<<<<< HEAD
-    override fun newTransaction(isolation: Int): Transaction {
-        val tDefinition = _dataSource.connection?.transactionIsolation?.takeIf { it != isolation }?.let {
-=======
     override fun newTransaction(isolation: Int, outerTransaction: Transaction?): Transaction {
         val tDefinition = dataSource?.connection?.transactionIsolation?.takeIf { it != isolation }?.let {
->>>>>>> 64db145d
                 DefaultTransactionDefinition().apply { isolationLevel = isolation }
         }
 
@@ -64,13 +59,8 @@
     }
 
     private fun initTransaction(): Transaction {
-<<<<<<< HEAD
-        val connection = (TransactionSynchronizationManager.getResource(_dataSource) as ConnectionHolder).connection
-        val transactionImpl = SpringTransaction(connection, db, currentOrNull())
-=======
         val connection = (TransactionSynchronizationManager.getResource(dataSource) as ConnectionHolder).connection
         val transactionImpl = SpringTransaction(connection, db, defaultIsolationLevel, currentOrNull())
->>>>>>> 64db145d
         TransactionManager.resetCurrent(this)
         return Transaction(transactionImpl).apply {
             TransactionSynchronizationManager.bindResource(this@SpringTransactionManager, this)
