--- conflicted
+++ resolved
@@ -11,12 +11,8 @@
         return executeUpdate()
     }
 
-<<<<<<< HEAD
     override fun prepareSQL(transaction: Transaction): String =
-        transaction.db.dialect.functionProvider.delete(isIgnore, table, where?.toSQL(QueryBuilder(true)), transaction)
-=======
-    override fun prepareSQL(transaction: Transaction): String = transaction.db.dialect.delete(isIgnore, table, where?.toSQL(QueryBuilder(true)), limit, offset, transaction)
->>>>>>> 0485a57f
+        transaction.db.dialect.functionProvider.delete(isIgnore, table, where?.toSQL(QueryBuilder(true)), limit, offset, transaction)
 
     override fun arguments(): Iterable<Iterable<Pair<IColumnType, Any?>>> = QueryBuilder(true).run {
         where?.toSQL(this)
@@ -24,14 +20,9 @@
     }
 
     companion object {
-<<<<<<< HEAD
-        fun where(transaction: Transaction, table: Table, op: Op<Boolean>, isIgnore: Boolean = false): Int
-            = DeleteStatement(table, op, isIgnore).execute(transaction) ?: 0
-=======
 
         fun where(transaction: Transaction, table: Table, op: Op<Boolean>, isIgnore: Boolean = false, limit: Int? = null, offset: Int? = null): Int
             = DeleteStatement(table, op, isIgnore, limit, offset).execute(transaction) ?: 0
->>>>>>> 0485a57f
 
         fun all(transaction: Transaction, table: Table): Int = DeleteStatement(table).execute(transaction) ?: 0
     }
