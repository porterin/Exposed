--- conflicted
+++ resolved
@@ -12,7 +12,6 @@
 
 class Database private constructor(val connector: () -> Connection) {
 
-<<<<<<< HEAD
     internal fun <T> metadata(body: DatabaseMetaData.() -> T) : T {
         val transaction = TransactionManager.currentOrNull()
         return if (transaction == null) {
@@ -24,15 +23,6 @@
             }
         } else
             transaction.connection.metaData.body()
-=======
-    internal val metadata: DatabaseMetaData get() = this.transactionManager.currentOrNull()?.connection?.metaData ?: with(connector()) {
-        try {
-            metaData
-        } catch (e: Throwable) {
-            close()
-            throw e
-        }
->>>>>>> 64db145d
     }
 
     val url: String by lazy { metadata { url } }
